// Copyright 2021 PingCAP, Inc.
//
// Licensed under the Apache License, Version 2.0 (the "License");
// you may not use this file except in compliance with the License.
// You may obtain a copy of the License at
//
//     http://www.apache.org/licenses/LICENSE-2.0
//
// Unless required by applicable law or agreed to in writing, software
// distributed under the License is distributed on an "AS IS" BASIS,
// See the License for the specific language governing permissions and
// limitations under the License.

package sorter

import (
	"container/heap"
	"context"
	"math"
	"strings"
	"time"

	"github.com/pingcap/errors"
	"github.com/pingcap/failpoint"
	"github.com/pingcap/log"
	"github.com/pingcap/ticdc/cdc/model"
	"github.com/pingcap/ticdc/pkg/util"
	"github.com/pingcap/tidb/store/tikv/oracle"
	"go.uber.org/zap"
)

func runMerger(ctx context.Context, numSorters int, in <-chan *flushTask, out chan *model.PolymorphicEvent) error {
	captureAddr := util.CaptureAddrFromCtx(ctx)
	changefeedID := util.ChangefeedIDFromCtx(ctx)
	_, tableName := util.TableIDFromCtx(ctx)

	metricSorterEventCount := sorterEventCount.MustCurryWith(map[string]string{
		"capture":    captureAddr,
		"changefeed": changefeedID,
		"table":      tableName,
	})
	metricSorterResolvedTsGauge := sorterResolvedTsGauge.WithLabelValues(captureAddr, changefeedID, tableName)
	metricSorterMergerStartTsGauge := sorterMergerStartTsGauge.WithLabelValues(captureAddr, changefeedID, tableName)
	metricSorterMergeCountHistogram := sorterMergeCountHistogram.WithLabelValues(captureAddr, changefeedID, tableName)

	lastResolvedTs := make([]uint64, numSorters)
	minResolvedTs := uint64(0)

	pendingSet := make(map[*flushTask]*model.PolymorphicEvent)
	defer func() {
		log.Info("Unified Sorter: merger exiting, cleaning up resources", zap.Int("pending-set-size", len(pendingSet)))
		// clean up resources
		// TODO add deadline
		for task := range pendingSet {
			err := <-task.finished
			_ = printError(err)

			if task.reader != nil {
				_ = printError(task.reader.resetAndClose())
				task.reader = nil
			}
			_ = printError(task.dealloc())
		}
	}()

	lastOutputTs := uint64(0)
	lastOutputResolvedTs := uint64(0)
	var lastEvent *model.PolymorphicEvent
	var lastTask *flushTask

	sendResolvedEvent := func(ts uint64) error {
<<<<<<< HEAD
		lastOutputResolvedTs = ts
=======
		if ts == 0 {
			return nil
		}
>>>>>>> 7dbd65d2
		select {
		case <-ctx.Done():
			return ctx.Err()
		case out <- model.NewResolvedPolymorphicEvent(0, ts):
			metricSorterEventCount.WithLabelValues("resolved").Inc()
			metricSorterResolvedTsGauge.Set(float64(oracle.ExtractPhysical(ts)))
			return nil
		}
	}

	onMinResolvedTsUpdate := func() error {
		metricSorterMergerStartTsGauge.Set(float64(oracle.ExtractPhysical(minResolvedTs)))

		workingSet := make(map[*flushTask]struct{})
		sortHeap := new(sortHeap)

		defer func() {
			// clean up
			// TODO add deadline
			for task := range workingSet {
				err := <-task.finished
				_ = printError(err)

				if task.reader != nil {
					err := task.reader.resetAndClose()
					task.reader = nil
					_ = printError(err)
				}
				_ = printError(task.dealloc())
			}
		}()

		for task, cache := range pendingSet {
			if task.tsLowerBound > minResolvedTs {
				// the condition above implies that for any event in task.backend, CRTs > minResolvedTs.
				continue
			}
			var event *model.PolymorphicEvent
			if cache != nil {
				event = cache
			} else {
				var err error

				select {
				case <-ctx.Done():
					return ctx.Err()
				case err := <-task.finished:
					if err != nil {
						return errors.Trace(err)
					}
				}

				if task.reader == nil {
					task.reader, err = task.backend.reader()
					if err != nil {
						return errors.Trace(err)
					}
				}

				event, err = task.reader.readNext()
				if err != nil {
					return errors.Trace(err)
				}

				if event == nil {
					log.Panic("Unexpected end of backEnd data, bug?",
						zap.Uint64("minResolvedTs", task.maxResolvedTs))
				}
			}

			if event.CRTs > minResolvedTs {
				pendingSet[task] = event
				continue
			}

			pendingSet[task] = nil
			workingSet[task] = struct{}{}

			heap.Push(sortHeap, &sortItem{
				entry: event,
				data:  task,
			})
		}

		resolvedTicker := time.NewTicker(1 * time.Second)
		defer resolvedTicker.Stop()

		retire := func(task *flushTask) error {
			delete(workingSet, task)
			if pendingSet[task] != nil {
				return nil
			}
			nextEvent, err := task.reader.readNext()
			if err != nil {
				_ = task.reader.resetAndClose() // prevents fd leak
				task.reader = nil
				return errors.Trace(err)
			}

			if nextEvent == nil {
				delete(pendingSet, task)

				err := task.reader.resetAndClose()
				if err != nil {
					return errors.Trace(err)
				}
				task.reader = nil

				err = task.dealloc()
				if err != nil {
					return errors.Trace(err)
				}
			} else {
				pendingSet[task] = nextEvent
				if nextEvent.CRTs < minResolvedTs {
					log.Panic("remaining event CRTs too small",
						zap.Uint64("next-ts", nextEvent.CRTs),
						zap.Uint64("minResolvedTs", minResolvedTs))
				}
			}
			return nil
		}

		failpoint.Inject("sorterDebug", func() {
			if sortHeap.Len() > 0 {
				tableID, tableName := util.TableIDFromCtx(ctx)
				log.Debug("Unified Sorter: start merging",
					zap.Int64("table-id", tableID),
					zap.String("table-name", tableName),
					zap.Uint64("minResolvedTs", minResolvedTs))
			}
		})

		counter := 0
		for sortHeap.Len() > 0 {
			failpoint.Inject("sorterMergeDelay", func() {
				log.Debug("sorterMergeDelay")
			})

			item := heap.Pop(sortHeap).(*sortItem)
			task := item.data.(*flushTask)
			event := item.entry

			if event.CRTs < task.lastTs {
				log.Panic("unified sorter: ts regressed in one backEnd, bug?", zap.Uint64("cur-ts", event.CRTs), zap.Uint64("last-ts", task.lastTs))
			}
			task.lastTs = event.CRTs

			if event.RawKV != nil && event.RawKV.OpType != model.OpTypeResolved {
				if event.CRTs < lastOutputTs {
					for sortHeap.Len() > 0 {
						item := heap.Pop(sortHeap).(*sortItem)
						task := item.data.(*flushTask)
						event := item.entry
						log.Debug("dump", zap.Reflect("event", event), zap.Int("heap-id", task.heapSorterID))
					}
					log.Panic("unified sorter: output ts regressed, bug?",
						zap.Int("counter", counter),
						zap.Uint64("minResolvedTs", minResolvedTs),
						zap.Int("cur-heap-id", task.heapSorterID),
						zap.Int("cur-task-id", task.taskID),
						zap.Uint64("cur-task-resolved", task.maxResolvedTs),
						zap.Reflect("cur-event", event),
						zap.Uint64("cur-ts", event.CRTs),
						zap.Int("last-heap-id", lastTask.heapSorterID),
						zap.Int("last-task-id", lastTask.taskID),
						zap.Uint64("last-task-resolved", task.maxResolvedTs),
						zap.Reflect("last-event", lastEvent),
						zap.Uint64("last-ts", lastOutputTs),
						zap.Int("sort-heap-len", sortHeap.Len()))
				}

				if event.CRTs <= lastOutputResolvedTs {
					log.Panic("unified sorter: output ts smaller than resolved ts, bug?", zap.Uint64("minResolvedTs", minResolvedTs),
						zap.Uint64("lastOutputResolvedTs", lastOutputResolvedTs), zap.Uint64("event-crts", event.CRTs))
				}
				lastOutputTs = event.CRTs
				lastEvent = event
				lastTask = task
				select {
				case <-ctx.Done():
					return ctx.Err()
				case out <- event:
					metricSorterEventCount.WithLabelValues("kv").Inc()
				}
			}
			counter += 1

			select {
			case <-resolvedTicker.C:
				err := sendResolvedEvent(event.CRTs - 1)
				if err != nil {
					return errors.Trace(err)
				}
			default:
			}

			event, err := task.reader.readNext()
			if err != nil {
				return errors.Trace(err)
			}

			if event == nil {
				// EOF
				delete(workingSet, task)
				delete(pendingSet, task)

				err := task.reader.resetAndClose()
				if err != nil {
					return errors.Trace(err)
				}
				task.reader = nil

				err = task.dealloc()
				if err != nil {
					return errors.Trace(err)
				}

				continue
			}

			if event.CRTs > minResolvedTs || (event.CRTs == minResolvedTs && event.RawKV.OpType == model.OpTypeResolved) {
				// we have processed all events from this task that need to be processed in this merge
				if event.CRTs > minResolvedTs || event.RawKV.OpType != model.OpTypeResolved {
					pendingSet[task] = event
				}
				err := retire(task)
				if err != nil {
					return errors.Trace(err)
				}
				continue
			}

			failpoint.Inject("sorterDebug", func() {
				if counter%10 == 0 {
					tableID, tableName := util.TableIDFromCtx(ctx)
					log.Debug("Merging progress",
						zap.Int64("table-id", tableID),
						zap.String("table-name", tableName),
						zap.Int("counter", counter))
				}
			})

			heap.Push(sortHeap, &sortItem{
				entry: event,
				data:  task,
			})
		}

		if len(workingSet) != 0 {
			log.Panic("unified sorter: merging ended prematurely, bug?", zap.Uint64("resolvedTs", minResolvedTs))
		}

		failpoint.Inject("sorterDebug", func() {
			if counter > 0 {
				tableID, tableName := util.TableIDFromCtx(ctx)
				log.Debug("Unified Sorter: merging ended",
					zap.Int64("table-id", tableID),
					zap.String("table-name", tableName),
					zap.Uint64("resolvedTs", minResolvedTs), zap.Int("count", counter))
			}
		})
		err := sendResolvedEvent(minResolvedTs)
		if err != nil {
			return errors.Trace(err)
		}

		if counter > 0 {
			// ignore empty merges for better visualization of metrics
			metricSorterMergeCountHistogram.Observe(float64(counter))
		}

		return nil
	}

	resolveTicker := time.NewTicker(1 * time.Second)
	defer resolveTicker.Stop()

	for {
		select {
		case <-ctx.Done():
			return ctx.Err()
		case task := <-in:
			if task == nil {
				tableID, tableName := util.TableIDFromCtx(ctx)
				log.Info("Merger input channel closed, exiting",
					zap.Int64("table-id", tableID),
					zap.String("table-name", tableName),
					zap.Uint64("max-output", minResolvedTs))
				return nil
			}

			if task.backend != nil {
				pendingSet[task] = nil
			} // otherwise it is an empty flush

			if lastResolvedTs[task.heapSorterID] < task.maxResolvedTs {
				lastResolvedTs[task.heapSorterID] = task.maxResolvedTs
			}

			minTemp := uint64(math.MaxUint64)
			for _, ts := range lastResolvedTs {
				if minTemp > ts {
					minTemp = ts
				}
			}

			if minTemp > minResolvedTs {
				minResolvedTs = minTemp
				err := onMinResolvedTsUpdate()
				if err != nil {
					return errors.Trace(err)
				}
			}
		case <-resolveTicker.C:
			err := sendResolvedEvent(minResolvedTs)
			if err != nil {
				return errors.Trace(err)
			}
		}
	}
}

func mergerCleanUp(in <-chan *flushTask) {
	for task := range in {
		if task.reader != nil {
			_ = printError(task.reader.resetAndClose())
		}
		_ = printError(task.dealloc())
	}
}

// printError is a helper for tracing errors on function returns
func printError(err error) error {
	if err != nil && errors.Cause(err) != context.Canceled &&
		errors.Cause(err) != context.DeadlineExceeded &&
		!strings.Contains(err.Error(), "context canceled") &&
		!strings.Contains(err.Error(), "context deadline exceeded") {

		log.Warn("Unified Sorter: Error detected", zap.Error(err))
	}
	return err
}<|MERGE_RESOLUTION|>--- conflicted
+++ resolved
@@ -69,13 +69,10 @@
 	var lastTask *flushTask
 
 	sendResolvedEvent := func(ts uint64) error {
-<<<<<<< HEAD
 		lastOutputResolvedTs = ts
-=======
 		if ts == 0 {
 			return nil
 		}
->>>>>>> 7dbd65d2
 		select {
 		case <-ctx.Done():
 			return ctx.Err()
