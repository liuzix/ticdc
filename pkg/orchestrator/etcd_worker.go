--- conflicted
+++ resolved
@@ -183,11 +183,7 @@
 	for _, kv := range resp.Kvs {
 		key := util.NewEtcdKeyFromBytes(kv.Key)
 		worker.rawState[key] = kv.Value
-<<<<<<< HEAD
-		err := worker.state.Update(key, kv.Value)
-=======
 		err := worker.state.Update(key, kv.Value, true)
->>>>>>> e19ddc54
 		if err != nil {
 			return errors.Trace(err)
 		}
